--- conflicted
+++ resolved
@@ -1,13 +1,9 @@
 # Pavo
 
 [![codecov](https://codecov.io/gh/taiga533/pavo/branch/main/graph/badge.svg)](https://codecov.io/gh/taiga533/pavo)
-<<<<<<< HEAD
-pavo(from favorite + path) is a tool to help you find the file and directory you want to edit.
-=======
 pavo(from favorite + path) is a tool to bookmark and easily reference files and directories you want to edit.
 
 [日本語](README_ja.md)
->>>>>>> 4144a34c
 
 ## Installation
 
@@ -18,11 +14,7 @@
 | tar xz -C /usr/local/bin
 ```
 
-<<<<<<< HEAD
-### MacOS(Only Apple Silicon)
-=======
 ### MacOS (Apple Silicon only)
->>>>>>> 4144a34c
 
 ```bash
 curl -v "https://github.com/taiga533/pavo/releases/latest/download/pavo-aarch64-apple-darwin.tar.gz" \
